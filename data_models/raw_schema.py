--- conflicted
+++ resolved
@@ -114,12 +114,7 @@
         """
         return "index"
 
-<<<<<<< HEAD
-
-class ScraperException(CommonModel):
-=======
 class ScraperDownloadtTimeException(CommonModel):
->>>>>>> 90548bac
     """Exception model for a scraping operation.
 
     Records the details of an exception that occurred during a scraping operation.
@@ -130,9 +125,6 @@
     download_urls: List[str]
     file_names: List[str]
 
-<<<<<<< HEAD
-
-=======
 class ScraperScrapingException(CommonModel):
     """Exception model for a scraping operation.
     
@@ -142,7 +134,6 @@
     traceback: str
     files: List[str]
     
->>>>>>> 90548bac
 class ScraperStartedStatus(CommonModel):
     """Status model for the start of a scraping operation.
 
@@ -259,12 +250,8 @@
         ScraperCollectedStatus,
         ScraperDownloadedStatus,
         ScraperEstimatedSizeStatus,
-<<<<<<< HEAD
-        ScraperException,
-=======
         ScraperDownloadtTimeException,
         ScraperScrapingException
->>>>>>> 90548bac
     ]
 
     @classmethod
