--- conflicted
+++ resolved
@@ -229,35 +229,9 @@
 
         logging.info("Files data pushed in DynamoDB successfully.")
 
-<<<<<<< HEAD
     def upload(self, outputs_folder, status_folder):
         local_cache = self.cache_manager.load()
         if not local_cache:
-=======
-    def _load_cache(self):
-        last_pushed = {}
-
-        if os.path.exists(self.cache_file):
-            with open(self.cache_file, "r") as file:
-                last_pushed = json.load(file)
-        return last_pushed
-
-    def _upload_local_cache(self, new_content):
-        with open(self.cache_file, "w") as file:
-            json.dump(new_content, file)
-
-    def _reset_cache(self):
-        if os.path.exists(self.cache_file):
-            os.remove(self.cache_file)
-
-
-    def upload(self, outputs_folder, status_folder, reset_cache=False):
-        if reset_cache:
-            self._reset_cache()
-
-        local_cahce = self._load_cache()
-        if not local_cahce:
->>>>>>> c73c3e18
             self.uploader._clean_all_tables()
             self._create_all_tables(outputs_folder)
 
