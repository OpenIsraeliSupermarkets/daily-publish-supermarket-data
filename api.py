from fastapi import FastAPI, HTTPException, Header, Request, Security
from starlette.middleware.base import BaseHTTPMiddleware
from access_layer import AccessLayer
from remotes import MongoDbUploader, KaggleUploader
from typing import Optional
from token_validator import TokenValidator, SupabaseTelemetry
from response_models import (
    ScrapedFiles,
    TypeOfFileScraped,
    AvailableChains,
    FileContent,
    ServiceHealth,
    LongTermDatabaseHealth,
    ShortTermDatabaseHealth,
)
from fastapi.security import HTTPBearer, HTTPAuthorizationCredentials
from fastapi.responses import JSONResponse, Response
import time
<<<<<<< HEAD
from datetime import datetime
from flask import jsonify
=======
from datetime import datetime, timedelta
from utils import get_long_term_database_connector, get_short_term_database_connector
>>>>>>> de731dd0


class TelemetryMiddleware(BaseHTTPMiddleware):
    def __init__(self, app):
        super().__init__(app)
        self.telemetry = SupabaseTelemetry()

    async def dispatch(self, request: Request, call_next):
        start_time = time.time()
        response = await call_next(request)
        process_time = time.time() - start_time

        # Get response body
        response_body = b""
        async for chunk in response.body_iterator:
            response_body += chunk

        # הכנת נתוני הטלמטריה
        telemetry_data = {
            "timestamp": datetime.now().isoformat(),
            "method": request.method,
            "path": request.url.path,
            "query_params": str(request.query_params),
            "process_time_ms": round(process_time * 1000, 2),
            "response_status": response.status_code,
            "response_size_bytes": len(response_body),
            "client_ip": request.client.host if request.client else None,
            "user_agent": request.headers.get("user-agent"),
            "authorization_method": str(
                request.headers.get("Authorization", "").replace("Bearer ", "")
            ),
        }

        # שליחת הנתונים ל-Supabase
        await self.telemetry.send_telemetry(telemetry_data)

        # Reconstruct response with the original body
        return Response(
            content=response_body,
            status_code=response.status_code,
            headers=dict(response.headers),
            media_type=response.media_type,
        )


class AuthMiddleware(BaseHTTPMiddleware):
    token_validator = TokenValidator()

    async def dispatch(self, request: Request, call_next):
        try:
            if request.url.path == "/docs" or request.url.path == "/openapi.json":
                response = await call_next(request)
                return response

            token = request.headers.get("Authorization")
            if not token:
                return JSONResponse(
                    status_code=401, content={"detail": "Missing Authorization header"}
                )

            if not token.startswith("Bearer "):
                return JSONResponse(
                    status_code=401, content={"detail": "Invalid token format"}
                )

            token = token.replace("Bearer ", "")
            if not self.token_validator.validate_token(token):
                return JSONResponse(
                    status_code=401, content={"detail": "Invalid token"}
                )

            response = await call_next(request)
            return response

        except Exception as e:
            return JSONResponse(status_code=500, content={"detail": str(e)})


security = HTTPBearer()
app = FastAPI(
    title="Supermarket API",
    description="API Documentation",
    version="1.0.0",
    openapi_tags=[
        {"name": "API", "description": "Main API endpoints"},
        {"name": "Health", "description": "Health check endpoints"}
    ],
)
app.add_middleware(AuthMiddleware)
app.add_middleware(TelemetryMiddleware)

# Initialize the access layer and token validator
access_layer = AccessLayer(
    short_term_database_connector=get_short_term_database_connector(),
    long_term_database_connector=get_long_term_database_connector(),
)


@app.get("/list_chains", tags=["API"])
async def list_chains(
    credentials: HTTPAuthorizationCredentials = Security(security),
) -> AvailableChains:
    return AvailableChains(list_of_chains=access_layer.list_all_available_chains())


@app.get("/list_file_types", tags=["API"])
async def list_file_types(
    credentials: HTTPAuthorizationCredentials = Security(security),
) -> TypeOfFileScraped:
    return TypeOfFileScraped(
        list_of_file_types=access_layer.list_all_available_file_types()
    )


@app.get("/list_scraped_files", tags=["API"])
async def read_files(
    chain: str,
    file_type: Optional[str] = None,
    credentials: HTTPAuthorizationCredentials = Security(security),
) -> ScrapedFiles:
    try:
        return ScrapedFiles(
            processed_files=access_layer.list_files(chain=chain, file_type=file_type)
        )
    except Exception as e:
        raise HTTPException(status_code=500, detail=str(e))


@app.get("/raw/file_content", tags=["API"])
async def file_content(
    chain: str,
    file: str,
    credentials: HTTPAuthorizationCredentials = Security(security),
) -> FileContent:
    try:
        return FileContent(rows=access_layer.get_file_content(chain=chain, file=file))
    except Exception as e:
        raise HTTPException(status_code=500, detail=str(e))


<<<<<<< HEAD
@app.route('/health')
def health_check():
    return jsonify({
        'status': 'healthy',
        'timestamp': datetime.datetime.utcnow().isoformat()
    }), 200
=======
@app.get("/service_health", tags=["Health"])
async def service_health_check(credentials: HTTPAuthorizationCredentials = Security(security)):
    return ServiceHealth(status="healthy", timestamp=datetime.now().astimezone().isoformat())


@app.get("/short_term_health", tags=["Health"])
async def is_short_term_updated(credentials: HTTPAuthorizationCredentials = Security(security)):
    last_update = access_layer.is_short_term_updated()
    return ShortTermDatabaseHealth(is_updated=last_update, last_update=datetime.now().astimezone().isoformat())


@app.get("/long_term_health", tags=["Health"])
async def is_long_term_updated(credentials: HTTPAuthorizationCredentials = Security(security)):
    last_update = access_layer.is_long_term_updated()
    return LongTermDatabaseHealth(is_updated=last_update, last_update=datetime.now().astimezone().isoformat())
>>>>>>> de731dd0
<|MERGE_RESOLUTION|>--- conflicted
+++ resolved
@@ -16,13 +16,9 @@
 from fastapi.security import HTTPBearer, HTTPAuthorizationCredentials
 from fastapi.responses import JSONResponse, Response
 import time
-<<<<<<< HEAD
-from datetime import datetime
-from flask import jsonify
-=======
+
 from datetime import datetime, timedelta
 from utils import get_long_term_database_connector, get_short_term_database_connector
->>>>>>> de731dd0
 
 
 class TelemetryMiddleware(BaseHTTPMiddleware):
@@ -163,14 +159,6 @@
         raise HTTPException(status_code=500, detail=str(e))
 
 
-<<<<<<< HEAD
-@app.route('/health')
-def health_check():
-    return jsonify({
-        'status': 'healthy',
-        'timestamp': datetime.datetime.utcnow().isoformat()
-    }), 200
-=======
 @app.get("/service_health", tags=["Health"])
 async def service_health_check(credentials: HTTPAuthorizationCredentials = Security(security)):
     return ServiceHealth(status="healthy", timestamp=datetime.now().astimezone().isoformat())
@@ -186,4 +174,3 @@
 async def is_long_term_updated(credentials: HTTPAuthorizationCredentials = Security(security)):
     last_update = access_layer.is_long_term_updated()
     return LongTermDatabaseHealth(is_updated=last_update, last_update=datetime.now().astimezone().isoformat())
->>>>>>> de731dd0
